﻿using Flowframes.Data;
using Flowframes.Data.Streams;
using Flowframes.IO;
using Flowframes.MiscUtils;
using System;
using System.Collections.Generic;
using System.Drawing;
using System.IO;
using System.Linq;
using System.Threading.Tasks;
using static Flowframes.Media.GetVideoInfo;
using Stream = Flowframes.Data.Streams.Stream;

namespace Flowframes.Media
{
    class FfmpegUtils
    {
        private readonly static FfprobeMode showStreams = FfprobeMode.ShowStreams;
        private readonly static FfprobeMode showFormat = FfprobeMode.ShowFormat;

        public static async Task<int> GetStreamCount(string path)
        {
            Logger.Log($"GetStreamCount({path})", true);
            string output = await GetFfmpegInfoAsync(path, "Stream #0:");

            if (string.IsNullOrWhiteSpace(output.Trim()))
                return 0;

            return output.SplitIntoLines().Where(x => x.MatchesWildcard("*Stream #0:*: *: *")).Count();
        }

        public static async Task<List<Stream>> GetStreams(string path, bool progressBar, int streamCount, Fraction defaultFps, bool countFrames)
        {
            List<Stream> streamList = new List<Stream>();

            try
            {
                string output = await GetFfmpegInfoAsync(path, "Stream #0:");
                string[] streams = output.SplitIntoLines().Where(x => x.MatchesWildcard("*Stream #0:*: *: *")).ToArray();

                foreach (string streamStr in streams)
                {
                    try
                    {
                        int idx = streamStr.Split(':')[1].Split('[')[0].Split('(')[0].GetInt();
                        bool def = await GetFfprobeInfoAsync(path, showStreams, "DISPOSITION:default", idx) == "1";

                        if (progressBar)
                            Program.mainForm.SetProgress(FormatUtils.RatioInt(idx + 1, streamCount));

                        if (streamStr.Contains(": Video:"))
                        {
                            string lang = await GetFfprobeInfoAsync(path, showStreams, "TAG:language", idx);
                            string title = await GetFfprobeInfoAsync(path, showStreams, "TAG:title", idx);
                            string codec = await GetFfprobeInfoAsync(path, showStreams, "codec_name", idx);
                            string codecLong = await GetFfprobeInfoAsync(path, showStreams, "codec_long_name", idx);
                            string pixFmt = (await GetFfprobeInfoAsync(path, showStreams, "pix_fmt", idx)).ToUpper();
                            int kbits = (await GetFfprobeInfoAsync(path, showStreams, "bit_rate", idx)).GetInt() / 1024;
                            Size res = await GetMediaResolutionCached.GetSizeAsync(path);
                            Size sar = SizeFromString(await GetFfprobeInfoAsync(path, showStreams, "sample_aspect_ratio", idx));
                            Size dar = SizeFromString(await GetFfprobeInfoAsync(path, showStreams, "display_aspect_ratio", idx));
                            Fraction fps = path.IsConcatFile() ? defaultFps : await IoUtils.GetVideoFramerate(path);
                            int frameCount = countFrames ? await GetFrameCountCached.GetFrameCountAsync(path) : 0;
                            VideoStream vStream = new VideoStream(lang, title, codec, codecLong, pixFmt, kbits, res, sar, dar, fps, frameCount);
                            vStream.Index = idx;
                            vStream.IsDefault = def;
                            Logger.Log($"Added video stream: {vStream}", true);
                            streamList.Add(vStream);
                            continue;
                        }

                        if (streamStr.Contains(": Audio:"))
                        {
                            string lang = await GetFfprobeInfoAsync(path, showStreams, "TAG:language", idx);
                            string title = await GetFfprobeInfoAsync(path, showStreams, "TAG:title", idx);
                            string codec = await GetFfprobeInfoAsync(path, showStreams, "codec_name", idx);
                            string profile = await GetFfprobeInfoAsync(path, showStreams, "profile", idx);
                            if (codec.ToLowerInvariant() == "dts" && profile != "unknown") codec = profile;
                            string codecLong = await GetFfprobeInfoAsync(path, showStreams, "codec_long_name", idx);
                            int kbits = (await GetFfprobeInfoAsync(path, showStreams, "bit_rate", idx)).GetInt() / 1024;
                            int sampleRate = (await GetFfprobeInfoAsync(path, showStreams, "sample_rate", idx)).GetInt();
                            int channels = (await GetFfprobeInfoAsync(path, showStreams, "channels", idx)).GetInt();
                            string layout = (await GetFfprobeInfoAsync(path, showStreams, "channel_layout", idx));
                            AudioStream aStream = new AudioStream(lang, title, codec, codecLong, kbits, sampleRate, channels, layout);
                            aStream.Index = idx;
                            aStream.IsDefault = def;
                            Logger.Log($"Added audio stream: {aStream}", true);
                            streamList.Add(aStream);
                            continue;
                        }

                        if (streamStr.Contains(": Subtitle:"))
                        {
                            string lang = await GetFfprobeInfoAsync(path, showStreams, "TAG:language", idx);
                            string title = await GetFfprobeInfoAsync(path, showStreams, "TAG:title", idx);
                            string codec = await GetFfprobeInfoAsync(path, showStreams, "codec_name", idx);
                            string codecLong = await GetFfprobeInfoAsync(path, showStreams, "codec_long_name", idx);
                            bool bitmap = await IsSubtitleBitmapBased(path, idx, codec);
                            SubtitleStream sStream = new SubtitleStream(lang, title, codec, codecLong, bitmap);
                            sStream.Index = idx;
                            sStream.IsDefault = def;
                            Logger.Log($"Added subtitle stream: {sStream}", true);
                            streamList.Add(sStream);
                            continue;
                        }

                        if (streamStr.Contains(": Data:"))
                        {
                            string codec = await GetFfprobeInfoAsync(path, showStreams, "codec_name", idx);
                            string codecLong = await GetFfprobeInfoAsync(path, showStreams, "codec_long_name", idx);
                            DataStream dStream = new DataStream(codec, codecLong);
                            dStream.Index = idx;
                            dStream.IsDefault = def;
                            Logger.Log($"Added data stream: {dStream}", true);
                            streamList.Add(dStream);
                            continue;
                        }

                        if (streamStr.Contains(": Attachment:"))
                        {
                            string codec = await GetFfprobeInfoAsync(path, showStreams, "codec_name", idx);
                            string codecLong = await GetFfprobeInfoAsync(path, showStreams, "codec_long_name", idx);
                            string filename = await GetFfprobeInfoAsync(path, showStreams, "TAG:filename", idx);
                            string mimeType = await GetFfprobeInfoAsync(path, showStreams, "TAG:mimetype", idx);
                            AttachmentStream aStream = new AttachmentStream(codec, codecLong, filename, mimeType);
                            aStream.Index = idx;
                            aStream.IsDefault = def;
                            Logger.Log($"Added attachment stream: {aStream}", true);
                            streamList.Add(aStream);
                            continue;
                        }

                        Logger.Log($"Unknown stream (not vid/aud/sub/dat/att): {streamStr}", true);
                        Stream stream = new Stream { Codec = "Unknown", CodecLong = "Unknown", Index = idx, IsDefault = def, Type = Stream.StreamType.Unknown };
                        streamList.Add(stream);
                    }
                    catch (Exception e)
                    {
                        Logger.Log($"Error scanning stream: {e.Message}\n{e.StackTrace}");
                    }
                }
            }
            catch (Exception e)
            {
                Logger.Log($"GetStreams Exception: {e.Message}\n{e.StackTrace}", true);
            }

            Logger.Log($"Video Streams: {string.Join(", ", streamList.Where(x => x.Type == Stream.StreamType.Video).Select(x => string.IsNullOrWhiteSpace(x.Title) ? "No Title" : x.Title))}", true);
            Logger.Log($"Audio Streams: {string.Join(", ", streamList.Where(x => x.Type == Stream.StreamType.Audio).Select(x => string.IsNullOrWhiteSpace(x.Title) ? "No Title" : x.Title))}", true);
            Logger.Log($"Subtitle Streams: {string.Join(", ", streamList.Where(x => x.Type == Stream.StreamType.Subtitle).Select(x => string.IsNullOrWhiteSpace(x.Title) ? "No Title" : x.Title))}", true);

            if (progressBar)
                Program.mainForm.SetProgress(0);

            return streamList;
        }

        public static async Task<bool> IsSubtitleBitmapBased(string path, int streamIndex, string codec = "")
        {
            if (codec == "ssa" || codec == "ass" || codec == "mov_text" || codec == "srt" || codec == "subrip" || codec == "text" || codec == "webvtt")
                return false;

            if (codec == "dvdsub" || codec == "dvd_subtitle" || codec == "pgssub" || codec == "hdmv_pgs_subtitle" || codec.StartsWith("dvb_"))
                return true;

            // If codec was not listed above, manually check if it's compatible by trying to encode it:
            //string ffmpegCheck = await GetFfmpegOutputAsync(path, $"-map 0:{streamIndex} -c:s srt -t 0 -f null -");
            //return ffmpegCheck.Contains($"encoding currently only possible from text to text or bitmap to bitmap");

            return false;
        }

        public enum Codec { H264, H265, H264Nvenc, H265Nvenc, Av1, Vp9, ProRes, AviRaw, Gif }

        public static Codec GetCodec(Interpolate.OutMode mode)
        {
            if (mode == Interpolate.OutMode.VidMp4 || mode == Interpolate.OutMode.VidMkv)
            {
                int mp4MkvEnc = Config.GetInt(Config.Key.mp4Enc);
                if (mp4MkvEnc == 0) return Codec.H264;
                if (mp4MkvEnc == 1) return Codec.H265;
                if (mp4MkvEnc == 2) return Codec.H264Nvenc;
                if (mp4MkvEnc == 3) return Codec.H265Nvenc;
                if (mp4MkvEnc == 4) return Codec.Av1;
            }

            if (mode == Interpolate.OutMode.VidWebm)
                return Codec.Vp9;

            if (mode == Interpolate.OutMode.VidProRes)
                return Codec.ProRes;

            if (mode == Interpolate.OutMode.VidAvi)
                return Codec.AviRaw;

            if (mode == Interpolate.OutMode.VidGif)
                return Codec.Gif;

            return Codec.H264;
        }

        public static string GetEnc(Codec codec)
        {
            switch (codec)
            {
                case Codec.H264: return "libx264";
                case Codec.H265: return "libx265";
                case Codec.H264Nvenc: return "h264_nvenc";
                case Codec.H265Nvenc: return "hevc_nvenc";
                case Codec.Av1: return "libsvtav1";
                case Codec.Vp9: return "libvpx-vp9";
                case Codec.ProRes: return "prores_ks";
                case Codec.AviRaw: return Config.Get(Config.Key.aviCodec);
                case Codec.Gif: return "gif";
            }

            return "libx264";
        }

        public static string[] GetEncArgs(Codec codec, Size res, float fps, bool realtime = false) // Array contains as many entries as there are encoding passes. If "realtime" is true, force single pass.
        {
            int keyint = 10;

            if (codec == Codec.H264)
            {
                string preset = Config.Get(Config.Key.ffEncPreset).ToLowerInvariant().Remove(" ");
                string g = GetKeyIntArg(fps, keyint);
                return new string[] { $"-c:v {GetEnc(codec)} -crf {Config.GetInt(Config.Key.h264Crf)} -preset {preset} {g} -pix_fmt {GetPixFmt()}" };
            }

            if (codec == Codec.H265)
            {
                string preset = Config.Get(Config.Key.ffEncPreset).ToLowerInvariant().Remove(" ");
                int crf = Config.GetInt(Config.Key.h265Crf);
                string g = GetKeyIntArg(fps, keyint);
                return new string[] { $"-c:v {GetEnc(codec)} {(crf > 0 ? $"-crf {crf}" : "-x265-params lossless=1")} -preset {preset} {g} -pix_fmt {GetPixFmt()}" };
            }

            if (codec == Codec.H264Nvenc)
            {
                int cq = (Config.GetInt(Config.Key.h264Crf) * 1.1f).RoundToInt();
                return new string[] { $"-c:v {GetEnc(codec)} -b:v 0 {(cq > 0 ? $"-cq {cq} -preset p7" : "-preset lossless")} -pix_fmt {GetPixFmt()}" };
            }

            if (codec == Codec.H265Nvenc)
            {
                int cq = (Config.GetInt(Config.Key.h265Crf) * 1.1f).RoundToInt();
                return new string[] { $"-c:v {GetEnc(codec)} -b:v 0 {(cq > 0 ? $"-cq {cq} -preset p7" : "-preset lossless")} -pix_fmt {GetPixFmt()}" };
            }

            if (codec == Codec.Av1)
            {
                int cq = Config.GetInt(Config.Key.av1Crf);
                string g = GetKeyIntArg(fps, keyint);
                return new string[] { $"-c:v {GetEnc(codec)} -b:v 0 -qp {cq} {GetSvtAv1Speed()} {g} -svtav1-params enable-overlays=0:enable-tf=0:scd=0 -pix_fmt {GetPixFmt()}" };
            }

            if (codec == Codec.Vp9)
            {
                int crf = Config.GetInt(Config.Key.vp9Crf);
                string qualityStr = (crf > 0) ? $"-crf {crf}" : "-lossless 1";
                string g = GetKeyIntArg(fps, keyint);
                string t = GetTilingArgs(res, "-tile-columns ", "-tile-rows ");

                if (realtime) // Force 1-pass
                {
                    return new string[] { $"-c:v {GetEnc(codec)} -b:v 0 {qualityStr} {GetVp9Speed()} {t} -row-mt 1 {g} -pix_fmt {GetPixFmt()}" };
                }
                else
                {
                    return new string[] { 
                        $"-c:v {GetEnc(codec)} -b:v 0 {qualityStr} {GetVp9Speed()} {t} -row-mt 1 {g} -pass 1 -pix_fmt {GetPixFmt()} -an", 
                        $"-c:v {GetEnc(codec)} -b:v 0 {qualityStr} {GetVp9Speed()} {t} -row-mt 1 {g} -pass 2 -pix_fmt {GetPixFmt()}"
                    };
                }
            }

            if (codec == Codec.ProRes)
            {
                return new string[] { $"-c:v {GetEnc(codec)} -profile:v {Config.GetInt(Config.Key.proResProfile)} -pix_fmt {GetPixFmt()}" };
            }

            if (codec == Codec.AviRaw)
            {
                return new string[] { $"-c:v {GetEnc(codec)} -pix_fmt {Config.Get(Config.Key.aviColors)}" };
            }

            if (codec == Codec.Gif)
            {
                return new string[] { $"-c:v {GetEnc(codec)} -gifflags -offsetting" };
            }

            return new string[0];
        }

        public static string GetTilingArgs(Size resolution, string colArg, string rowArg)
        {
            int cols = 0;
            if (resolution.Width >= 1920) cols = 1;
            if (resolution.Width >= 3840) cols = 2;
            if (resolution.Width >= 7680) cols = 3;

            int rows = 0;
            if (resolution.Height >= 1600) rows = 1;
            if (resolution.Height >= 3200) rows = 2;
            if (resolution.Height >= 6400) rows = 3;

            Logger.Log($"GetTilingArgs: Video resolution is {resolution.Width}x{resolution.Height} - Using 2^{cols} columns, 2^{rows} rows (=> {Math.Pow(2, cols)}x{Math.Pow(2, rows)} = {Math.Pow(2, cols) * Math.Pow(2, rows)} Tiles)", true);

            return $"{(cols > 0 ? colArg+cols : "")} {(rows > 0 ? rowArg + rows : "")}";
        }

        public static string GetKeyIntArg(float fps, int intervalSeconds, string arg = "-g ")
        {
            int keyInt = (fps * intervalSeconds).RoundToInt().Clamp(20, 300);
            return $"{arg}{keyInt}";
        }

        static string GetVp9Speed()
        {
            string preset = Config.Get(Config.Key.ffEncPreset).ToLowerInvariant().Remove(" ");
            string arg = "";

            if (preset == "veryslow") arg = "0";
            if (preset == "slower") arg = "1";
            if (preset == "slow") arg = "2";
            if (preset == "medium") arg = "3";
            if (preset == "fast") arg = "4";
            if (preset == "faster") arg = "5";
            if (preset == "veryfast") arg = "4 -deadline realtime";

            return $"-cpu-used {arg}";
        }

        static string GetSvtAv1Speed()
        {
            string preset = Config.Get(Config.Key.ffEncPreset).ToLowerInvariant().Remove(" ");
            string arg = "8";

            if (preset == "veryslow") arg = "3";
            if (preset == "slower") arg = "4";
            if (preset == "slow") arg = "5";
            if (preset == "medium") arg = "6";
            if (preset == "fast") arg = "7";
            if (preset == "faster") arg = "8";
            if (preset == "veryfast") arg = "9";

            return $"-preset {arg}";
        }

        static string GetPixFmt()
        {
            switch (Config.GetInt(Config.Key.pixFmt))
            {
                case 0: return "yuv420p";
                case 1: return "yuv444p";
                case 2: return "yuv420p10le";
                case 3: return "yuv444p10le";
            }

            return "yuv420p";
        }

        public static bool ContainerSupportsAllAudioFormats(Interpolate.OutMode outMode, List<string> codecs)
        {
            if (codecs.Count < 1)
                Logger.Log($"Warning: ContainerSupportsAllAudioFormats() was called, but codec list has {codecs.Count} entries.", true, false, "ffmpeg");

            foreach (string format in codecs)
            {
                if (!ContainerSupportsAudioFormat(outMode, format))
                    return false;
            }

            return true;
        }

        public static bool ContainerSupportsAudioFormat(Interpolate.OutMode outMode, string format)
        {
            bool supported = false;
            string alias = GetAudioExt(format);

            string[] formatsMp4 = new string[] { "m4a", "mp3", "ac3", "dts" };
            string[] formatsMkv = new string[] { "m4a", "mp3", "ac3", "dts", "ogg", "mp2", "wav", "wma" };
            string[] formatsWebm = new string[] { "ogg" };
            string[] formatsProres = new string[] { "m4a", "ac3", "dts", "wav" };
            string[] formatsAvi = new string[] { "m4a", "ac3", "dts" };

            switch (outMode)
            {
                case Interpolate.OutMode.VidMp4: supported = formatsMp4.Contains(alias); break;
                case Interpolate.OutMode.VidMkv: supported = formatsMkv.Contains(alias); break;
                case Interpolate.OutMode.VidWebm: supported = formatsWebm.Contains(alias); break;
                case Interpolate.OutMode.VidProRes: supported = formatsProres.Contains(alias); break;
                case Interpolate.OutMode.VidAvi: supported = formatsAvi.Contains(alias); break;
            }

            Logger.Log($"Checking if {outMode} supports audio format '{format}' ({alias}): {supported}", true, false, "ffmpeg");
            return supported;
        }

        public static string GetExt(Interpolate.OutMode outMode, bool dot = true)
        {
            string ext = dot ? "." : "";

            switch (outMode)
            {
                case Interpolate.OutMode.VidMp4: ext += "mp4"; break;
                case Interpolate.OutMode.VidMkv: ext += "mkv"; break;
                case Interpolate.OutMode.VidWebm: ext += "webm"; break;
                case Interpolate.OutMode.VidProRes: ext += "mov"; break;
                case Interpolate.OutMode.VidAvi: ext += "avi"; break;
                case Interpolate.OutMode.VidGif: ext += "gif"; break;
            }

            return ext;
        }

        public static string GetAudioExt(string codec)
        {
            if (codec.StartsWith("pcm_"))
                return "wav";

            switch (codec)
            {
                case "vorbis": return "ogg";
                case "opus": return "ogg";
                case "mp2": return "mp2";
                case "mp3": return "mp3";
                case "aac": return "m4a";
                case "ac3": return "ac3";
                case "eac3": return "ac3";
                case "dts": return "dts";
                case "alac": return "wav";
                case "flac": return "wav";
                case "wmav1": return "wma";
                case "wmav2": return "wma";
            }

            return "unsupported";
        }

        public static async Task<string> GetAudioFallbackArgs(string videoPath, Interpolate.OutMode outMode, float itsScale)
        {
            bool opusMp4 = Config.GetBool(Config.Key.allowOpusInMp4);
            int opusBr = Config.GetInt(Config.Key.opusBitrate, 128);
            int aacBr = Config.GetInt(Config.Key.aacBitrate, 160);
            int ac = (await GetVideoInfo.GetFfprobeInfoAsync(videoPath, GetVideoInfo.FfprobeMode.ShowStreams, "channels", 0)).GetInt();
            string af = GetAudioFilters(itsScale);

            if (outMode == Interpolate.OutMode.VidMkv || outMode == Interpolate.OutMode.VidWebm || (outMode == Interpolate.OutMode.VidMp4 && opusMp4))
                return $"-c:a libopus -b:a {(ac > 4 ? $"{opusBr * 2}" : $"{opusBr}")}k -ac {(ac > 0 ? $"{ac}" : "2")} {af}"; // Double bitrate if 5ch or more, ignore ac if <= 0
            else
                return $"-c:a aac -b:a {(ac > 4 ? $"{aacBr * 2}" : $"{aacBr}")}k -aac_coder twoloop -ac {(ac > 0 ? $"{ac}" : "2")} {af}";
        }

        private static string GetAudioFilters(float itsScale)
        {
            if (itsScale == 0 || itsScale == 1)
                return "";

            if (itsScale > 4)
                return $"-af atempo=0.5,atempo=0.5,atempo={((1f / itsScale) * 4).ToStringDot()}";
            else if (itsScale > 2)
                return $"-af atempo=0.5,atempo={((1f / itsScale) * 2).ToStringDot()}";
            else
                return $"-af atempo={(1f / itsScale).ToStringDot()}";
        }

        public static string GetSubCodecForContainer(string containerExt)
        {
            containerExt = containerExt.Remove(".");

            if (containerExt == "mp4" || containerExt == "mov") return "mov_text";
            if (containerExt == "webm") return "webvtt";

            return "copy";    // Default: Copy subs
        }

        public static bool ContainerSupportsSubs(string containerExt, bool showWarningIfNotSupported = true)
        {
            containerExt = containerExt.Remove(".");
            bool supported = (containerExt == "mp4" || containerExt == "mkv" || containerExt == "webm" || containerExt == "mov");
            Logger.Log($"Subtitles {(supported ? "are supported" : "not supported")} by {containerExt.ToUpper()}", true);

            if (showWarningIfNotSupported && Config.GetBool(Config.Key.keepSubs) && !supported)
                Logger.Log($"Warning: {containerExt.ToUpper()} exports do not include subtitles.");

            return supported;
        }

        public static int CreateConcatFile(string inputFilesDir, string outputPath, List<string> validExtensions = null)
        {
            if (IoUtils.GetAmountOfFiles(inputFilesDir, false) < 1)
                return 0;

            Directory.CreateDirectory(outputPath.GetParentDir());

            if (validExtensions == null)
                validExtensions = new List<string>();

<<<<<<< HEAD
            validExtensions = validExtensions.Select(x => x.Remove(".").ToLower()).ToList(); // Ignore "." in extensions
            string[] files = IoUtils.GetFilesSorted(inputFilesDir);
            int fileCount = 0;

            if (File.Exists(outputPath)) File.Delete(outputPath);
            StreamWriter concatFile = new StreamWriter(outputPath, append: true);

            foreach (string file in files.Where(x => validExtensions.Contains(Path.GetExtension(x).Replace(".", "").ToLower())))
=======
            validExtensions = validExtensions.Select(x => x.Remove(".").ToLowerInvariant()).ToList(); // Ignore "." in extensions
            string concatFileContent = "";
            string[] files = IoUtils.GetFilesSorted(inputFilesDir);
            int fileCount = 0;

            foreach (string file in files.Where(x => validExtensions.Contains(Path.GetExtension(x).Replace(".", "").ToLowerInvariant())))
>>>>>>> 8c060921
            {
                fileCount++;
                concatFile.WriteLine($"file '{file.Replace(@"\", "/")}'\n");
            }

            return fileCount;
        }

        public static Size SizeFromString(string str, char delimiter = ':')
        {
            try
            {
                string[] nums = str.Remove(" ").Trim().Split(delimiter);
                return new Size(nums[0].GetInt(), nums[1].GetInt());
            }
            catch
            {
                return new Size();
            }
        }
    }
}<|MERGE_RESOLUTION|>--- conflicted
+++ resolved
@@ -499,23 +499,12 @@
             if (validExtensions == null)
                 validExtensions = new List<string>();
 
-<<<<<<< HEAD
-            validExtensions = validExtensions.Select(x => x.Remove(".").ToLower()).ToList(); // Ignore "." in extensions
-            string[] files = IoUtils.GetFilesSorted(inputFilesDir);
-            int fileCount = 0;
-
-            if (File.Exists(outputPath)) File.Delete(outputPath);
-            StreamWriter concatFile = new StreamWriter(outputPath, append: true);
-
-            foreach (string file in files.Where(x => validExtensions.Contains(Path.GetExtension(x).Replace(".", "").ToLower())))
-=======
             validExtensions = validExtensions.Select(x => x.Remove(".").ToLowerInvariant()).ToList(); // Ignore "." in extensions
             string concatFileContent = "";
             string[] files = IoUtils.GetFilesSorted(inputFilesDir);
             int fileCount = 0;
 
             foreach (string file in files.Where(x => validExtensions.Contains(Path.GetExtension(x).Replace(".", "").ToLowerInvariant())))
->>>>>>> 8c060921
             {
                 fileCount++;
                 concatFile.WriteLine($"file '{file.Replace(@"\", "/")}'\n");
